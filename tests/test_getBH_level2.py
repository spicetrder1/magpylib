--- conflicted
+++ resolved
@@ -291,15 +291,6 @@
     loop = magpy.current.Loop(current=10000, diameter=20, position=(1, 20, 10))
     loop.rotate_from_angax([45,90], "x")
 
-<<<<<<< HEAD
-    cube = magpy.magnet.Cuboid(magnetization=(0,0,1), dimension=(1,1,1), position=(20, 10, 1))
-    cube.rotate_from_angax([45,90], "y")
-
-    sphere = magpy.magnet.Sphere(magnetization=(0,0,1), diameter=40, position=(10, 20, 1))
-    sphere.rotate_from_angax([45,90], "y")
-
-    loop_collection = magpy.Collection(loop, cube , sphere)
-=======
     sphere1 = magpy.magnet.Sphere(magnetization=(0,0,1), diameter=1, position=(20, 10, 1))
     sphere1.rotate_from_angax([45,90], "y")
 
@@ -307,18 +298,12 @@
     sphere2.rotate_from_angax([45,90], "y")
 
     loop_collection = magpy.Collection(loop, sphere1 , sphere2)
->>>>>>> 45441ed9
 
     observer_positions = [[0, 0, 0], [1, 1, 1]]
 
     B1 = magpy.getB(loop, observer_positions)
-<<<<<<< HEAD
-    B2 = magpy.getB(cube, observer_positions)
-    B3 = magpy.getB(sphere, observer_positions)
-=======
     B2 = magpy.getB(sphere1, observer_positions)
     B3 = magpy.getB(sphere2, observer_positions)
->>>>>>> 45441ed9
     superposed_B = B1 + B2 + B3
 
     collection_B = magpy.getB(loop_collection, observer_positions)
