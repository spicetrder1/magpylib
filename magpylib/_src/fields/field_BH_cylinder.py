--- conflicted
+++ resolved
@@ -204,11 +204,7 @@
 # ON INTERFACE
 def magnet_cylinder_field(
     field: str,
-<<<<<<< HEAD
-    observer: np.ndarray,
-=======
     observers: np.ndarray,
->>>>>>> 45441ed9
     magnetization: np.ndarray,
     dimension: np.ndarray,
     ) -> np.ndarray:
@@ -223,11 +219,7 @@
         If `field='B'` return B-field in units of [mT], if `field='H'` return H-field
         in units of [kA/m].
 
-<<<<<<< HEAD
-    observer: ndarray, shape (n,3)
-=======
     observers: ndarray, shape (n,3)
->>>>>>> 45441ed9
         Observer positions (x,y,z) in Cartesian coordinates in units of [mm].
 
     magnetization: ndarray, shape (n,3)
