--- conflicted
+++ resolved
@@ -14,10 +14,6 @@
     check_input_animation,
     check_format_input_vector,
 )
-<<<<<<< HEAD
-
-=======
->>>>>>> b824a05d
 
 # ON INTERFACE
 def _show(
@@ -158,7 +154,6 @@
     --> graphic output
     """
 
-<<<<<<< HEAD
     ctx = Config.display.context
     kwargs = {**ctx.kwargs, **kwargs}
     # allows kwargs to override within `with show_context`
@@ -195,55 +190,6 @@
     --------
 
     Basic example
-=======
-    # flatten input
-    obj_list_flat = format_obj_input(objects, allow="sources+sensors")
-    obj_list_semi_flat = format_obj_input(objects, allow="sources+sensors+collections")
-
-    # test if all source dimensions and excitations have been initialized
-    check_dimensions(obj_list_flat)
-    check_excitations(obj_list_flat)
-
-    # test if every individual obj_path is good
-    test_path_format(obj_list_flat)
-
-    # input checks
-    backend = check_format_input_backend(backend)
-    check_input_zoom(zoom)
-    check_input_animation(animation)
-    check_format_input_vector(
-        markers,
-        dims=(2,),
-        shape_m1=3,
-        sig_name="markers",
-        sig_type="array_like of shape (n,3)",
-        allow_None=True,
-    )
-
-    check_input_zoom(zoom)
-    check_input_animation(animation)
-    check_format_input_vector(
-        markers,
-        dims=(2,),
-        shape_m1=3,
-        sig_name="markers",
-        sig_type="array_like of shape (n,3)",
-        allow_None=True,
-    )
-
-    if backend == "matplotlib":
-        if animation is not False:
-            msg = "The matplotlib backend does not support animation at the moment.\n"
-            msg += "Use `backend=plotly` instead."
-            warnings.warn(msg)
-            # animation = False
-        display_matplotlib(
-            *obj_list_semi_flat, markers=markers, zoom=zoom, axis=canvas, **kwargs,
-        )
-    elif backend == "plotly":
-        # pylint: disable=import-outside-toplevel
-        from magpylib._src.display.plotly.plotly_display import display_plotly
->>>>>>> b824a05d
 
     >>> import magpylib as magpy
     >>> magpy.defaults.reset() # may be necessary in a live kernel context
