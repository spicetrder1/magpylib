""" Display function codes"""

import warnings
from contextlib import contextmanager
from magpylib._src.utility import format_obj_input, test_path_format
from magpylib._src.display.display_matplotlib import display_matplotlib
from magpylib._src.input_checks import (
    check_dimensions,
    check_excitations,
    check_format_input_backend,
    check_input_zoom,
    check_input_animation,
    check_format_input_vector,
    )


<<<<<<< HEAD
# ON INTERFACE
def _show(
    *objects,
    zoom=0,
    animation=False,
    markers=None,
    backend=None,
    canvas=None,
    **kwargs,
):
    """
    Display objects and paths graphically.

    The private function is needed to intercept `show` kwargs from the `display_context` manager.

    See `show` function for extended docstring
    """
    # flatten input
    obj_list_flat = format_obj_input(objects, allow="sources+sensors")
    obj_list_semi_flat = format_obj_input(objects, allow="sources+sensors+collections")

    # test if all source dimensions and excitations have been initialized
    check_dimensions(obj_list_flat)

    # test if every individual obj_path is good
    test_path_format(obj_list_flat)

    if backend is None:
        backend = Config.display.backend

    if backend == "matplotlib":
        if animation is not False:
            msg = "The matplotlib backend does not support animation at the moment. "
            msg += "Use plotly backend instead."
            warnings.warn(msg)
            # animation = False
        display_matplotlib(
            *obj_list_semi_flat, markers=markers, zoom=zoom, canvas=canvas, **kwargs,
        )
    elif backend == "plotly":
        # pylint: disable=import-outside-toplevel
        from magpylib._src.display.plotly.plotly_display import display_plotly

        display_plotly(
            *obj_list_semi_flat,
            markers=markers,
            zoom=zoom,
            fig=canvas,
            animation=animation,
            **kwargs,
        )
    else:
        msg = (
            f"The plotting backend must be one of {SUPPORTED_PLOTTING_BACKENDS},"
            f" received {backend!r} instead"
        )
        raise MagpylibBadUserInput(msg)


=======
>>>>>>> 7bcc34bb
def show(
    *objects,
    zoom=0,
    animation=False,
    markers=None,
    backend=None,
    canvas=None,
    **kwargs,
):
    """Display objects and paths graphically.

    Global graphic styles can be set with kwargs as style-dictionary or using
    style-underscore_magic.

    Parameters
    ----------
    objects: Magpylib objects (sources, collections, sensors)
        Objects to be displayed.

    zoom: float, default=`0`
        Adjust plot zoom-level. When zoom=0 3D-figure boundaries are tight.

    animation: bool or float, default=`False`
        If `True` and at least one object has a path, the paths are rendered.
        If input is a positive float, the animation time is set to the given value.
        This feature is only available for the plotly backend.

    markers: array_like, shape (n,3), default=`None`
        Display position markers in the global coordinate system.

    backend: string, default=`None`
        Define plotting backend. Must be one of `'matplotlib'` or `'plotly'`. If not
        set, parameter will default to `magpylib.defaults.display.backend` which is
        `'matplotlib'` by installation default.

    canvas: matplotlib.pyplot `AxesSubplot` or plotly `Figure` object, default=`None`
        Display graphical output on a given canvas:
        - with matplotlib: `matplotlib.axes._subplots.AxesSubplot` with `projection=3d.
        - with plotly: `plotly.graph_objects.Figure` or `plotly.graph_objects.FigureWidget`.
        By default a new canvas is created and immediately displayed.

    Returns
    -------
    `None`: NoneType

    Examples
    --------

    Display multiple objects, object paths, markers in 3D using Matplotlib or Plotly:

    >>> import magpylib as magpy
    >>> src = magpy.magnet.Sphere(magnetization=(0,0,1), diameter=1)
    >>> src.move([(0.1*x,0,0) for x in range(50)])
    >>> src.rotate_from_angax(angle=range(0,400,10), axis='z', anchor=0, start=11)
    >>> ts = [-.4,0,.4]
    >>> sens = magpy.Sensor(position=(0,0,2), pixel=[(x,y,0) for x in ts for y in ts])
    >>> magpy.show(src, sens)
    >>> magpy.show(src, sens, backend='plotly')
    --> graphic output

    Display output on your own canvas (here a Matplotlib 3d-axes):

    >>> import matplotlib.pyplot as plt
    >>> import magpylib as magpy
    >>> my_axis = plt.axes(projection='3d')
    >>> magnet = magpy.magnet.Cuboid(magnetization=(1,1,1), dimension=(1,2,3))
    >>> sens = magpy.Sensor(position=(0,0,3))
    >>> magpy.show(magnet, sens, canvas=my_axis, zoom=1)
    >>> plt.show()
    --> graphic output

    Use sophisticated figure styling options accessible from defaults, as individual object styles
    or as global style arguments in display.

    >>> import magpylib as magpy
    >>> src1 = magpy.magnet.Sphere((1,1,1), 1, [(0,0,0), (0,0,3)])
    >>> src2 = magpy.magnet.Sphere((1,1,1), 1, [(1,0,0), (1,0,3)], style_path_show=False)
    >>> magpy.defaults.display.style.magnet.magnetization.size = 2
    >>> src1.style.magnetization.size = 1
    >>> magpy.show(src1, src2, style_color='r')
    --> graphic output
    """
    kwargs = {**getattr(Config.display, "_kwargs", {}), **kwargs}
    # TODO find a better way to override within `with display_context` only values that are
    # different from the `show` function signature defaults
    # Example:
    # with magpy.display_context(canvas=fig, zoom=1):
    #   src1.show(row=1, col=1)
    #   magpy.show(src2, row=1, col=2)
    #   magpy.show(src1, src2, row=1, col=3, zoom=10)
    # # -> zoom=10 should override zoom=1 from context

    input_kwargs = dict(
        zoom=zoom,
        animation=animation,
        markers=markers,
        backend=backend,
        canvas=canvas,
    )
    defaults_kwargs = dict(
        zoom=0,
        animation=False,
        markers=None,
        backend=None,
        canvas=None,
        )
    for k,v in input_kwargs.items():
        if v!=defaults_kwargs[k]:
            kwargs[k] = v
    _show(*objects, **kwargs)

<<<<<<< HEAD
@contextmanager
def display_context(**kwargs):
    """Context manager to temporarily set display settings in the `with` statement context.

    You need to invoke as ``display_context(pattern1=value1, pattern2=value2)``.

    Examples
    --------
    >>> import magpylib as magpy
    >>> magpy.defaults.reset() # may be necessary in a live kernel context
    >>> cube = magpy.magnet.Cuboid((0,0,1),(1,1,1))
    >>> cylinder = magpy.magnet.Cylinder((0,0,1),(1,1))
    >>> sphere = magpy.magnet.Sphere((0,0,1),diameter=1)
    >>> with magpy.display_context(backend='plotly'):
    >>>     cube.show() # -> displays with plotly
    >>>     cylinder.show() # -> displays with plotly
    >>> sphere.show() # -> displays with matplotlib
    """
    # pylint: disable=protected-access
    if not hasattr(Config.display, "_kwargs"):
        Config.display._kwargs = {}
    conf_disp_orig = {**Config.display._kwargs}
    try:
        Config.display._kwargs.update(**kwargs)
        yield _show
    finally:
        Config.display._kwargs = {**conf_disp_orig}
=======
    # flatten input
    obj_list_flat = format_obj_input(objects, allow="sources+sensors")
    obj_list_semi_flat = format_obj_input(objects, allow="sources+sensors+collections")

    # test if all source dimensions and excitations have been initialized
    check_dimensions(obj_list_flat)
    check_excitations(obj_list_flat)

    # test if every individual obj_path is good
    test_path_format(obj_list_flat)

    # input checks
    backend = check_format_input_backend(backend)
    check_input_zoom(zoom)
    check_input_animation(animation)
    check_format_input_vector(
        markers,
        dims=(2,),
        shape_m1=3,
        sig_name='markers',
        sig_type='array_like of shape (n,3)',
        allow_None=True)

    if backend == "matplotlib":
        if animation is not False:
            msg = "The matplotlib backend does not support animation at the moment.\n"
            msg+= "Use `backend=plotly` instead."
            warnings.warn(msg)
            # animation = False
        display_matplotlib(
            *obj_list_semi_flat, markers=markers, zoom=zoom, axis=canvas, **kwargs,
        )
    elif backend == "plotly":
        # pylint: disable=import-outside-toplevel
        from magpylib._src.display.plotly.plotly_display import display_plotly

        display_plotly(
            *obj_list_semi_flat,
            markers=markers,
            zoom=zoom,
            fig=canvas,
            animation=animation,
            **kwargs,
        )
>>>>>>> 7bcc34bb
<|MERGE_RESOLUTION|>--- conflicted
+++ resolved
@@ -2,6 +2,7 @@
 
 import warnings
 from contextlib import contextmanager
+from magpylib._src.defaults.defaults_classes import default_settings as Config
 from magpylib._src.utility import format_obj_input, test_path_format
 from magpylib._src.display.display_matplotlib import display_matplotlib
 from magpylib._src.input_checks import (
@@ -14,7 +15,6 @@
     )
 
 
-<<<<<<< HEAD
 # ON INTERFACE
 def _show(
     *objects,
@@ -38,21 +38,31 @@
 
     # test if all source dimensions and excitations have been initialized
     check_dimensions(obj_list_flat)
+    check_excitations(obj_list_flat)
 
     # test if every individual obj_path is good
     test_path_format(obj_list_flat)
 
-    if backend is None:
-        backend = Config.display.backend
+    # input checks
+    backend = check_format_input_backend(backend)
+    check_input_zoom(zoom)
+    check_input_animation(animation)
+    check_format_input_vector(
+        markers,
+        dims=(2,),
+        shape_m1=3,
+        sig_name='markers',
+        sig_type='array_like of shape (n,3)',
+        allow_None=True)
 
     if backend == "matplotlib":
         if animation is not False:
-            msg = "The matplotlib backend does not support animation at the moment. "
-            msg += "Use plotly backend instead."
+            msg = "The matplotlib backend does not support animation at the moment.\n"
+            msg+= "Use `backend=plotly` instead."
             warnings.warn(msg)
             # animation = False
         display_matplotlib(
-            *obj_list_semi_flat, markers=markers, zoom=zoom, canvas=canvas, **kwargs,
+            *obj_list_semi_flat, markers=markers, zoom=zoom, axis=canvas, **kwargs,
         )
     elif backend == "plotly":
         # pylint: disable=import-outside-toplevel
@@ -66,16 +76,8 @@
             animation=animation,
             **kwargs,
         )
-    else:
-        msg = (
-            f"The plotting backend must be one of {SUPPORTED_PLOTTING_BACKENDS},"
-            f" received {backend!r} instead"
-        )
-        raise MagpylibBadUserInput(msg)
-
-
-=======
->>>>>>> 7bcc34bb
+
+
 def show(
     *objects,
     zoom=0,
@@ -187,7 +189,6 @@
             kwargs[k] = v
     _show(*objects, **kwargs)
 
-<<<<<<< HEAD
 @contextmanager
 def display_context(**kwargs):
     """Context manager to temporarily set display settings in the `with` statement context.
@@ -214,50 +215,4 @@
         Config.display._kwargs.update(**kwargs)
         yield _show
     finally:
-        Config.display._kwargs = {**conf_disp_orig}
-=======
-    # flatten input
-    obj_list_flat = format_obj_input(objects, allow="sources+sensors")
-    obj_list_semi_flat = format_obj_input(objects, allow="sources+sensors+collections")
-
-    # test if all source dimensions and excitations have been initialized
-    check_dimensions(obj_list_flat)
-    check_excitations(obj_list_flat)
-
-    # test if every individual obj_path is good
-    test_path_format(obj_list_flat)
-
-    # input checks
-    backend = check_format_input_backend(backend)
-    check_input_zoom(zoom)
-    check_input_animation(animation)
-    check_format_input_vector(
-        markers,
-        dims=(2,),
-        shape_m1=3,
-        sig_name='markers',
-        sig_type='array_like of shape (n,3)',
-        allow_None=True)
-
-    if backend == "matplotlib":
-        if animation is not False:
-            msg = "The matplotlib backend does not support animation at the moment.\n"
-            msg+= "Use `backend=plotly` instead."
-            warnings.warn(msg)
-            # animation = False
-        display_matplotlib(
-            *obj_list_semi_flat, markers=markers, zoom=zoom, axis=canvas, **kwargs,
-        )
-    elif backend == "plotly":
-        # pylint: disable=import-outside-toplevel
-        from magpylib._src.display.plotly.plotly_display import display_plotly
-
-        display_plotly(
-            *obj_list_semi_flat,
-            markers=markers,
-            zoom=zoom,
-            fig=canvas,
-            animation=animation,
-            **kwargs,
-        )
->>>>>>> 7bcc34bb
+        Config.display._kwargs = {**conf_disp_orig}