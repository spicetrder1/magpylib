--- conflicted
+++ resolved
@@ -1080,17 +1080,12 @@
         show_fig = True
         fig = go.Figure()
 
-<<<<<<< HEAD
     # Check animation parameters
     if (
         isinstance(animation, numbers.Number)
         and not isinstance(animation, bool)
         and animation > 0
     ):
-=======
-    # set animation and animation_time
-    if isinstance(animation, numbers.Number) and not isinstance(animation, bool):
->>>>>>> 7bcc34bb
         kwargs["animation_time"] = animation
         animation = True
     if (
